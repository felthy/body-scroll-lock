--- conflicted
+++ resolved
@@ -52,14 +52,12 @@
 const preventDefault = (rawEvent: HandleScrollEvent): boolean => {
   const e = rawEvent || window.event;
 
-<<<<<<< HEAD
   if (allowTouchMove(e.target)) {
     return true;
   }
-=======
+
   // Do not prevent if the event has more than one touch (usually meaning this is a multi touch gesture like pinch to zoom)
   if (e.touches.length > 1) return true;
->>>>>>> 44b3063f
 
   if (e.preventDefault) e.preventDefault();
 
@@ -204,13 +202,9 @@
 
     locks = locks.filter(lock => lock.targetElement !== targetElement);
 
-<<<<<<< HEAD
     if (documentListenerAdded && locks.length === 0) {
-      document.removeEventListener('touchmove', preventDefault, { passive: false });
-=======
-    if (documentListenerAdded && allTargetElements.length === 0) {
       document.removeEventListener('touchmove', preventDefault, hasPassiveEvents ? { passive: false } : undefined);
->>>>>>> 44b3063f
+
       documentListenerAdded = false;
     }
   } else if (firstTargetElement === targetElement) {
